--- conflicted
+++ resolved
@@ -5,20 +5,16 @@
 
 var Schema = mongoose.Schema;
 
-<<<<<<< HEAD
 var url = 'mongodb://localhost:27017/mongoose-id-validator';
 if (process.env.MONGO_PORT_27017_TCP_PORT) {
-    url = 'mongodb://' + process.env.MONGO_PORT_27017_TCP_ADDR + ':' + process.env.MONGO_PORT_27017_TCP_PORT;
+    url = 'mongodb://' + process.env.MONGO_PORT_27017_TCP_ADDR + ':' + process.env.MONGO_PORT_27017_TCP_PORT + '/mongoose-id-validator';
 }
+var connection2;
 
 before(function (done) {
     mongoose.connect(url, done);
+    connection2 = mongoose.createConnection(url + '2');
 });
-=======
-var uri = process.env.MONGODB_URI || 'mongodb://localhost:27017/mongoose-id-validator';
-mongoose.connect(uri);
-var connection2 = mongoose.createConnection(uri + '2');
->>>>>>> dc453b19
 
 describe('mongoose-id-validator Integration Tests', function () {
 
